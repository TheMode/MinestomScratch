package demo;

import demo.generator.ChunkGeneratorDemo;
import demo.generator.NoiseTestGenerator;
import net.minestom.server.MinecraftServer;
import net.minestom.server.benchmark.BenchmarkManager;
import net.minestom.server.chat.ColoredText;
import net.minestom.server.data.Data;
import net.minestom.server.data.DataImpl;
import net.minestom.server.entity.*;
import net.minestom.server.entity.damage.DamageType;
import net.minestom.server.entity.type.monster.EntityZombie;
import net.minestom.server.event.entity.EntityAttackEvent;
import net.minestom.server.event.item.ItemDropEvent;
import net.minestom.server.event.item.PickupItemEvent;
import net.minestom.server.event.player.*;
import net.minestom.server.instance.Chunk;
import net.minestom.server.instance.Instance;
import net.minestom.server.instance.InstanceContainer;
import net.minestom.server.instance.block.Block;
import net.minestom.server.instance.block.CustomBlock;
import net.minestom.server.inventory.Inventory;
import net.minestom.server.inventory.InventoryType;
import net.minestom.server.item.ItemStack;
import net.minestom.server.item.Material;
import net.minestom.server.network.ConnectionManager;
import net.minestom.server.network.packet.server.play.PlayerListHeaderAndFooterPacket;
import net.minestom.server.ping.ResponseDataConsumer;
import net.minestom.server.utils.PacketUtils;
import net.minestom.server.utils.Position;
import net.minestom.server.utils.Vector;
import net.minestom.server.utils.time.TimeUnit;
import net.minestom.server.world.DimensionType;

import java.util.UUID;
import java.util.concurrent.ThreadLocalRandom;

public class PlayerInit {

    private static final InstanceContainer instanceContainer;

    private static final Inventory inventory;

    static {
        //StorageLocation storageLocation = MinecraftServer.getStorageManager().getLocation("instance_data", new StorageOptions().setCompression(true));
        ChunkGeneratorDemo chunkGeneratorDemo = new ChunkGeneratorDemo();
        NoiseTestGenerator noiseTestGenerator = new NoiseTestGenerator();
        instanceContainer = MinecraftServer.getInstanceManager().createInstanceContainer(DimensionType.OVERWORLD);
        instanceContainer.enableAutoChunkLoad(true);
        instanceContainer.setChunkGenerator(noiseTestGenerator);

        // Load some chunks beforehand
        final int loopStart = -16;
        final int loopEnd = 16;
        for (int x = loopStart; x < loopEnd; x++)
            for (int z = loopStart; z < loopEnd; z++) {
                //instanceContainer.loadChunk(x, z);
            }

        inventory = new Inventory(InventoryType.CHEST_1_ROW, "Test inventory");
        /*inventory.addInventoryCondition((p, slot, clickType, inventoryConditionResult) -> {
            p.sendMessage("click type inventory: " + clickType);
            System.out.println("slot inv: " + slot)0;
            inventoryConditionResult.setCancel(slot == 3);
        });*/
        inventory.setItemStack(3, new ItemStack(Material.DIAMOND, (byte) 34));
    }

    public static void init() {
        ConnectionManager connectionManager = MinecraftServer.getConnectionManager();
        BenchmarkManager benchmarkManager = MinecraftServer.getBenchmarkManager();

        MinecraftServer.getSchedulerManager().buildTask(() -> {
            long ramUsage = benchmarkManager.getUsedMemory();
            ramUsage /= 1e6; // bytes to MB

            final ColoredText header = ColoredText.of("RAM USAGE: " + ramUsage + " MB");
            final ColoredText footer = ColoredText.of(benchmarkManager.getCpuMonitoringMessage());

            {
                PlayerListHeaderAndFooterPacket playerListHeaderAndFooterPacket = new PlayerListHeaderAndFooterPacket();
                playerListHeaderAndFooterPacket.header = header;
                playerListHeaderAndFooterPacket.footer = footer;

                PacketUtils.sendGroupedPacket(connectionManager.getOnlinePlayers(), playerListHeaderAndFooterPacket);
            }

        }).repeat(10, TimeUnit.TICK).schedule();

        connectionManager.onPacketReceive((player, packetController, packet) -> {
            // Listen to all received packet
            //System.out.println("PACKET: "+packet.getClass().getSimpleName());
            packetController.setCancel(false);
        });

        connectionManager.onPacketSend((players, packetController, packet) -> {
            // Listen to all sent packet
            //System.out.println("PACKET: " + packet.getClass().getSimpleName());
            packetController.setCancel(false);
        });

        connectionManager.addPlayerInitialization(player -> {

            player.addEventCallback(EntityAttackEvent.class, event -> {
                final Entity entity = event.getTarget();
                if (entity instanceof EntityCreature) {
                    EntityCreature creature = (EntityCreature) entity;
                    creature.damage(DamageType.fromPlayer(player), -1);
                    Vector velocity = player.getPosition().copy().getDirection().multiply(6);
                    velocity.setY(4f);
                    entity.setVelocity(velocity);
                    player.sendMessage("You attacked an entity!");
                } else if (entity instanceof Player) {
                    Player target = (Player) entity;
                    Vector velocity = player.getPosition().copy().getDirection().multiply(4);
                    velocity.setY(3.5f);
                    target.setVelocity(velocity);
                    target.damage(DamageType.fromPlayer(player), 5);
                    player.sendMessage("ATTACK");
                }
            });

            player.addEventCallback(PlayerBlockPlaceEvent.class, event -> {
                if (event.getHand() != Player.Hand.MAIN)
                    return;

                final Block block = Block.fromStateId(event.getBlockStateId());

                if (block == Block.STONE) {
                    event.setCustomBlock("custom_block");
                    System.out.println("custom stone");
                }
                if (block == Block.TORCH) {
                    event.setCustomBlock((short) 3); // custom torch block
                }

            });

            player.addEventCallback(PlayerBlockInteractEvent.class, event -> {
                if (event.getHand() != Player.Hand.MAIN)
                    return;

                final short blockStateId = player.getInstance().getBlockStateId(event.getBlockPosition());
                final CustomBlock customBlock = player.getInstance().getCustomBlock(event.getBlockPosition());
                final Block block = Block.fromStateId(blockStateId);
                player.sendMessage("You clicked at the block " + block + " " + customBlock);
                player.sendMessage("CHUNK COUNT " + instanceContainer.getChunks().size());
            });

            player.addEventCallback(PickupItemEvent.class, event -> {
                // Cancel event if player does not have enough inventory space
                event.setCancelled(!player.getInventory().addItemStack(event.getItemStack()));
            });

            player.addEventCallback(ItemDropEvent.class, event -> {
                ItemStack droppedItem = event.getItemStack();

                Position position = player.getPosition().copy().add(0, 1.5f, 0);
                ItemEntity itemEntity = new ItemEntity(droppedItem, position);
                itemEntity.setPickupDelay(500, TimeUnit.MILLISECOND);
                itemEntity.setInstance(player.getInstance());
                Vector velocity = player.getPosition().copy().getDirection().multiply(6);
                itemEntity.setVelocity(velocity);

                EntityZombie entityZombie = new EntityZombie(player.getPosition());
                entityZombie.setInstance(player.getInstance());
            });

            player.addEventCallback(PlayerDisconnectEvent.class, event -> {
                System.out.println("DISCONNECTION " + player.getUsername());
            });

            player.addEventCallback(PlayerLoginEvent.class, event -> {

                event.setSpawningInstance(instanceContainer);
<<<<<<< HEAD
                int x = Math.abs(ThreadLocalRandom.current().nextInt()) % 2000 - 1000;
                int z = Math.abs(ThreadLocalRandom.current().nextInt()) % 2000 - 1000;
=======
                int x = Math.abs(ThreadLocalRandom.current().nextInt()) % 1000 + 250;
                int z = Math.abs(ThreadLocalRandom.current().nextInt()) % 1000 + 250;
>>>>>>> ab98c11d
                player.setRespawnPoint(new Position(x, 70f, z));

                player.getInventory().addInventoryCondition((p, slot, clickType, inventoryConditionResult) -> {
                    if (slot == -999)
                        return;
                    inventoryConditionResult.setCancel(false);
                    ItemStack itemStack = p.getInventory().getItemStack(slot);
                    final int value = itemStack.getData() != null ? itemStack.getData().get("testc") : 0;
                    System.out.println("slot player: " + slot + " : " + itemStack.getMaterial() + " : " + value);
                });
            });

            player.addEventCallback(PlayerSpawnEvent.class, event -> {
                player.setGameMode(GameMode.CREATIVE);

                ItemStack itemStack = new ItemStack(Material.DIAMOND_BLOCK, (byte) 64);
                Data data = new DataImpl();
                data.set("testc", 2);
                itemStack.setData(data);
                player.getInventory().addItemStack(itemStack);

                //player.getInventory().addItemStack(new ItemStack(Material.STONE, (byte)64));
            });

            player.addEventCallback(PlayerUseItemEvent.class, useEvent -> {
                player.sendMessage("Using item in air: " + useEvent.getItemStack().getMaterial());
            });

            player.addEventCallback(PlayerUseItemOnBlockEvent.class, useEvent -> {
                player.sendMessage("Main item: " + player.getInventory().getItemInMainHand().getMaterial());
                player.sendMessage("Using item on block: " + useEvent.getItemStack().getMaterial() + " at " + useEvent.getPosition() + " on face " + useEvent.getBlockFace());
            });

            player.addEventCallback(PlayerChunkUnloadEvent.class, event -> {
                Instance instance = player.getInstance();

                Chunk chunk = instance.getChunk(event.getChunkX(), event.getChunkZ());

                if (chunk == null)
                    return;

                // Unload the chunk (save memory) if it has no remaining viewer
                if (chunk.getViewers().isEmpty()) {
                    //player.getInstance().unloadChunk(chunk);
                }
            });

        });
    }

    public static ResponseDataConsumer getResponseDataConsumer() {
        return (playerConnection, responseData) -> {
            responseData.setMaxPlayer(0);
            responseData.setOnline(MinecraftServer.getConnectionManager().getOnlinePlayers().size());
            responseData.addPlayer("A name", UUID.randomUUID());
            responseData.addPlayer("Could be some message", UUID.randomUUID());
            responseData.setDescription("IP test: " + playerConnection.getRemoteAddress());
        };
    }

}<|MERGE_RESOLUTION|>--- conflicted
+++ resolved
@@ -50,8 +50,8 @@
         instanceContainer.setChunkGenerator(noiseTestGenerator);
 
         // Load some chunks beforehand
-        final int loopStart = -16;
-        final int loopEnd = 16;
+        final int loopStart = -10;
+        final int loopEnd = 10;
         for (int x = loopStart; x < loopEnd; x++)
             for (int z = loopStart; z < loopEnd; z++) {
                 //instanceContainer.loadChunk(x, z);
@@ -173,14 +173,9 @@
             player.addEventCallback(PlayerLoginEvent.class, event -> {
 
                 event.setSpawningInstance(instanceContainer);
-<<<<<<< HEAD
                 int x = Math.abs(ThreadLocalRandom.current().nextInt()) % 2000 - 1000;
                 int z = Math.abs(ThreadLocalRandom.current().nextInt()) % 2000 - 1000;
-=======
-                int x = Math.abs(ThreadLocalRandom.current().nextInt()) % 1000 + 250;
-                int z = Math.abs(ThreadLocalRandom.current().nextInt()) % 1000 + 250;
->>>>>>> ab98c11d
-                player.setRespawnPoint(new Position(x, 70f, z));
+                player.setRespawnPoint(new Position(0, 70f, 0));
 
                 player.getInventory().addInventoryCondition((p, slot, clickType, inventoryConditionResult) -> {
                     if (slot == -999)
