--- conflicted
+++ resolved
@@ -172,16 +172,9 @@
             player.addEventCallback(PlayerLoginEvent.class, event -> {
 
                 event.setSpawningInstance(instanceContainer);
-<<<<<<< HEAD
-                int x = Math.abs(ThreadLocalRandom.current().nextInt()) % 1500 - 750;
-                int z = Math.abs(ThreadLocalRandom.current().nextInt()) % 1500 - 750;
-                
-                player.setRespawnPoint(new Position(0, 64f, 0));
-=======
                 int x = Math.abs(ThreadLocalRandom.current().nextInt()) % 1000 + 500;
                 int z = Math.abs(ThreadLocalRandom.current().nextInt()) % 1000 + 500;
                 player.setRespawnPoint(new Position(0, 70f, 0));
->>>>>>> 8d0a24fd
 
                 /*player.getInventory().addInventoryCondition((p, slot, clickType, inventoryConditionResult) -> {
                     if (slot == -999)
