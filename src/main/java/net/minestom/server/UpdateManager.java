package net.minestom.server;

import net.minestom.server.chat.ChatColor;
import net.minestom.server.chat.ColoredText;
import net.minestom.server.entity.EntityManager;
import net.minestom.server.entity.Player;
import net.minestom.server.instance.Instance;
import net.minestom.server.network.ConnectionManager;
import net.minestom.server.network.packet.server.play.KeepAlivePacket;
import net.minestom.server.thread.PerGroupChunkProvider;
import net.minestom.server.thread.ThreadProvider;
import net.minestom.server.utils.thread.MinestomThread;
import net.minestom.server.utils.validate.Check;

import java.util.ArrayList;
import java.util.concurrent.ExecutorService;
import java.util.concurrent.Future;
import java.util.function.Consumer;

public final class UpdateManager {

    private static final long KEEP_ALIVE_DELAY = 10_000;
    private static final long KEEP_ALIVE_KICK = 30_000;
    private static final ColoredText TIMEOUT_TEXT = ColoredText.of(ChatColor.RED + "Timeout");

    private ExecutorService mainUpdate = new MinestomThread(1, MinecraftServer.THREAD_NAME_MAIN_UPDATE);
    private boolean stopRequested;

    private ThreadProvider threadProvider;

    private ArrayList<Runnable> tickStartCallbacks = new ArrayList<>();

    private ArrayList<Consumer<Double>> tickEndCallbacks = new ArrayList<>();

    {
        //threadProvider = new PerInstanceThreadProvider();
        threadProvider = new PerGroupChunkProvider();
    }

    /**
     * Should only be created in MinecraftServer
     */
    protected UpdateManager() {
    }

    /**
     * Start the server loop in the update thread
     */
    protected void start() {
        mainUpdate.execute(() -> {

            final ConnectionManager connectionManager = MinecraftServer.getConnectionManager();
            final EntityManager entityManager = MinecraftServer.getEntityManager();

            final long tickDistance = MinecraftServer.TICK_MS * 1000000;
            long currentTime;
            while (!stopRequested) {
                currentTime = System.nanoTime();
                final long time = System.currentTimeMillis();

                //Tick Callbacks
                tickStartCallbacks.forEach(Runnable::run);

                // Server tick (instance/chunk/entity)
<<<<<<< HEAD
                ArrayList<Future<?>> futures = threadProvider.update(time);
=======
                // Synchronize with the update manager instance, like the signal for chunk load/unload
                synchronized (this) {
                    threadProvider.update(time);
                }
>>>>>>> 0d4689a3

                // Waiting players update (newly connected waiting to get into the server)
                entityManager.updateWaitingPlayers();

                // Keep Alive Handling
                final KeepAlivePacket keepAlivePacket = new KeepAlivePacket(time);
                for (Player player : connectionManager.getOnlinePlayers()) {
                    final long lastKeepAlive = time - player.getLastKeepAlive();
                    if (lastKeepAlive > KEEP_ALIVE_DELAY && player.didAnswerKeepAlive()) {
                        player.refreshKeepAlive(time);
                        player.getPlayerConnection().sendPacket(keepAlivePacket);
                    } else if (lastKeepAlive >= KEEP_ALIVE_KICK) {
                        player.kick(TIMEOUT_TEXT);
                    }
                }

                for (final Future<?> future : futures) {
                    try {
                        future.get();
                    } catch (Throwable e) {
                        e.printStackTrace();
                    }
                }


                //Tick Callbacks
                double tickTime = (System.nanoTime() - currentTime) / 1000000D;
                tickEndCallbacks.forEach(doubleConsumer -> doubleConsumer.accept(tickTime));

                // Sleep until next tick
                long sleepTime = (tickDistance - (System.nanoTime() - currentTime)) / 1000000;
                sleepTime = Math.max(1, sleepTime);

                try {
                    Thread.sleep(sleepTime);
                } catch (InterruptedException e) {
                    e.printStackTrace();
                }
            }

        });
    }

    /**
     * Get the current thread provider
     *
     * @return the current thread provider
     */
    public ThreadProvider getThreadProvider() {
        return threadProvider;
    }

    /**
     * Change the server thread provider
     *
     * @param threadProvider the new thread provider
     * @throws NullPointerException if {@param threadProvider} is null
     */
    public synchronized void setThreadProvider(ThreadProvider threadProvider) {
        Check.notNull(threadProvider, "The thread provider cannot be null");
        this.threadProvider = threadProvider;
    }

    /**
     * Signal the thread provider that a chunk has been loaded
     *
     * @param instance the instance of the chunk
     * @param chunkX   the chunk X
     * @param chunkZ   the chunk Z
     */
    public synchronized void signalChunkLoad(Instance instance, int chunkX, int chunkZ) {
        if (this.threadProvider == null)
            return;
        this.threadProvider.onChunkLoad(instance, chunkX, chunkZ);
    }

    /**
     * Signal the thread provider that a chunk has been unloaded
     *
     * @param instance the instance of the chunk
     * @param chunkX   the chunk X
     * @param chunkZ   the chunk Z
     */
    public synchronized void signalChunkUnload(Instance instance, int chunkX, int chunkZ) {
        if (this.threadProvider == null)
            return;
        this.threadProvider.onChunkUnload(instance, chunkX, chunkZ);
    }

    public void addTickStartCallback(Runnable callback) {
        tickStartCallbacks.add(callback);
    }

    public void removeTickStartCallback(Runnable callback) {
        tickStartCallbacks.remove(callback);
    }

    public void addTickEndCallback(Consumer<Double> callback) {
        tickEndCallbacks.add(callback);
    }

    public void removeTickEndCallback(Consumer<Double> callback) {
        tickEndCallbacks.remove(callback);
    }

    /**
     * Stop the server loop
     */
    public void stop() {
        stopRequested = true;
    }
}<|MERGE_RESOLUTION|>--- conflicted
+++ resolved
@@ -61,15 +61,13 @@
                 //Tick Callbacks
                 tickStartCallbacks.forEach(Runnable::run);
 
+                ArrayList<Future<?>> futures;
+
                 // Server tick (instance/chunk/entity)
-<<<<<<< HEAD
-                ArrayList<Future<?>> futures = threadProvider.update(time);
-=======
                 // Synchronize with the update manager instance, like the signal for chunk load/unload
                 synchronized (this) {
-                    threadProvider.update(time);
+                    futures = threadProvider.update(time);
                 }
->>>>>>> 0d4689a3
 
                 // Waiting players update (newly connected waiting to get into the server)
                 entityManager.updateWaitingPlayers();
