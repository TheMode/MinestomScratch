--- conflicted
+++ resolved
@@ -2310,8 +2310,6 @@
     }
 
     /**
-<<<<<<< HEAD
-=======
      * Used to call {@link ItemUpdateStateEvent} with the proper item
      * It does check which hand to get the item to update. Allows food.
      *
@@ -2338,7 +2336,6 @@
     }
 
     /**
->>>>>>> ad7b01fb
      * Refreshes the break delay for the next block break stage.
      *
      * @param breakers the list of breakers, can be null if {@code this} is the only breaker
