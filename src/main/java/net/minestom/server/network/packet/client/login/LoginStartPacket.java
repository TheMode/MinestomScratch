package net.minestom.server.network.packet.client.login;

<<<<<<< HEAD
import net.minestom.server.extras.MojangAuth;
=======
import net.minestom.server.MinecraftServer;
>>>>>>> 53410c73
import net.minestom.server.network.ConnectionManager;
import net.minestom.server.network.ConnectionState;
import net.minestom.server.network.packet.PacketReader;
import net.minestom.server.network.packet.client.ClientPreplayPacket;
import net.minestom.server.network.packet.server.login.EncryptionRequestPacket;
import net.minestom.server.network.packet.server.login.LoginSuccessPacket;
import net.minestom.server.network.packet.server.login.SetCompressionPacket;
import net.minestom.server.network.player.PlayerConnection;

import java.util.UUID;

public class LoginStartPacket implements ClientPreplayPacket {

    public String username;

    @Override
    public void process(PlayerConnection connection, ConnectionManager connectionManager) {
        if (MojangAuth.isUsingMojangAuth()) {
            connection.setConnectionState(ConnectionState.LOGIN);

            connection.setLoginUsername(username);
            EncryptionRequestPacket encryptionRequestPacket = new EncryptionRequestPacket(connection);
            connection.sendPacket(encryptionRequestPacket);
        } else {
            UUID playerUuid = connectionManager.getPlayerConnectionUuid(connection, username);

<<<<<<< HEAD
            LoginSuccessPacket successPacket = new LoginSuccessPacket(playerUuid, username);
            connection.sendPacket(successPacket);
=======
        int threshold = MinecraftServer.COMPRESSION_THRESHOLD;

        if (threshold > 0) {
            connection.enableCompression(threshold);
        }

        LoginSuccessPacket successPacket = new LoginSuccessPacket(playerUuid, username);
        connection.sendPacket(successPacket);
>>>>>>> 53410c73

            connection.setConnectionState(ConnectionState.PLAY);
            connectionManager.createPlayer(playerUuid, username, connection);
        }
    }

    @Override
    public void read(PacketReader reader) {
        this.username = reader.readSizedString();
    }
}<|MERGE_RESOLUTION|>--- conflicted
+++ resolved
@@ -1,10 +1,7 @@
 package net.minestom.server.network.packet.client.login;
 
-<<<<<<< HEAD
 import net.minestom.server.extras.MojangAuth;
-=======
 import net.minestom.server.MinecraftServer;
->>>>>>> 53410c73
 import net.minestom.server.network.ConnectionManager;
 import net.minestom.server.network.ConnectionState;
 import net.minestom.server.network.packet.PacketReader;
@@ -31,10 +28,6 @@
         } else {
             UUID playerUuid = connectionManager.getPlayerConnectionUuid(connection, username);
 
-<<<<<<< HEAD
-            LoginSuccessPacket successPacket = new LoginSuccessPacket(playerUuid, username);
-            connection.sendPacket(successPacket);
-=======
         int threshold = MinecraftServer.COMPRESSION_THRESHOLD;
 
         if (threshold > 0) {
@@ -43,7 +36,6 @@
 
         LoginSuccessPacket successPacket = new LoginSuccessPacket(playerUuid, username);
         connection.sendPacket(successPacket);
->>>>>>> 53410c73
 
             connection.setConnectionState(ConnectionState.PLAY);
             connectionManager.createPlayer(playerUuid, username, connection);
